--- conflicted
+++ resolved
@@ -6,12 +6,7 @@
 use viewer::{ViewerContext, ViewerMessage};
 
 mod async_lib;
-<<<<<<< HEAD
-mod burn_texture;
 mod camera_controller;
-=======
-mod orbit_controls;
->>>>>>> 8a759fb4
 
 mod panels;
 mod train_loop;
