use brush_dataset::splat_export;
use brush_ui::burn_texture::BurnTexture;
use egui::epaint::mutex::RwLock as EguiRwLock;

use std::sync::Arc;

use brush_render::gaussian_splats::Splats;
use eframe::egui_wgpu::Renderer;
use egui::{Color32, Rect};
<<<<<<< HEAD

=======
use glam::{Affine3A, Vec2};
>>>>>>> 8a759fb4
use tracing::trace_span;
use web_time::Instant;

use crate::{
    train_loop::TrainMessage,
    viewer::{ViewerContext, ViewerMessage},
    ViewerPanel,
};

pub(crate) struct ScenePanel {
    pub(crate) backbuffer: BurnTexture,
    pub(crate) last_draw: Option<Instant>,
    pub(crate) last_message: Option<ViewerMessage>,

    is_loading: bool,
    is_training: bool,
    live_update: bool,
    paused: bool,

    last_cam_trans: Affine3A,
    dirty: bool,

    queue: Arc<wgpu::Queue>,
    device: Arc<wgpu::Device>,
    renderer: Arc<EguiRwLock<Renderer>>,
}

impl ScenePanel {
    pub(crate) fn new(
        queue: Arc<wgpu::Queue>,
        device: Arc<wgpu::Device>,
        renderer: Arc<EguiRwLock<Renderer>>,
    ) -> Self {
        Self {
            backbuffer: BurnTexture::new(device.clone(), queue.clone()),
            last_draw: None,
            last_message: None,
            live_update: true,
            paused: false,
            dirty: true,
            last_cam_trans: Affine3A::IDENTITY,
            is_loading: false,
            is_training: false,
            queue,
            device,
            renderer,
        }
    }

    pub(crate) fn draw_splats(
        &mut self,
        ui: &mut egui::Ui,
        context: &mut ViewerContext,
        rect: Rect,
        splats: &Splats<brush_render::PrimaryBackend>,
        background: glam::Vec3,
    ) {
        // If this viewport is re-rendering.
        if ui.ctx().has_requested_repaint() && self.dirty {
            let _span = trace_span!("Render splats").entered();
<<<<<<< HEAD
            let splat_render_size = glam::uvec2(1024, 1024);
            let (img, _) = splats.render(&context.camera, splat_render_size, background, true);

            let mut encoder = self
                .device
                .create_command_encoder(&CommandEncoderDescriptor {
                    label: Some("viewer encoder"),
                });
            self.backbuffer
                .update_texture(img, &self.device, self.renderer.clone(), &mut encoder);
            self.queue.submit([encoder.finish()]);
=======
            let (img, _) = splats.render(&context.camera, size, background, true);
            self.backbuffer.update_texture(img, self.renderer.clone());
            self.dirty = false;
>>>>>>> 8a759fb4
        }

        if let Some(id) = self.backbuffer.id() {
            ui.scope(|ui| {
                ui.painter().rect_filled(rect, 0.0, Color32::BLACK);
                ui.painter().image(
                    id,
                    rect,
                    Rect {
                        min: egui::pos2(0.0, 0.0),
                        max: egui::pos2(1.0, 1.0),
                    },
                    Color32::WHITE,
                );
            });
        }
    }

    fn show_splat_options(
        &mut self,
        ui: &mut egui::Ui,
        context: &mut ViewerContext,
        splats: &Splats<brush_render::PrimaryBackend>,
    ) -> egui::InnerResponse<()> {
        ui.horizontal(|ui| {
            if self.is_training {
                ui.add_space(15.0);

                let label = if self.paused {
                    "⏸ paused"
                } else {
                    "⏵ training"
                };

                if ui.selectable_label(!self.paused, label).clicked() {
                    self.paused = !self.paused;
                    context.send_train_message(TrainMessage::Paused(self.paused));
                }

                ui.add_space(15.0);

                ui.scope(|ui| {
                    ui.style_mut().visuals.selection.bg_fill = Color32::DARK_RED;
                    if ui
                        .selectable_label(self.live_update, "🔴 Live update splats")
                        .clicked()
                    {
                        self.live_update = !self.live_update;
                    }
                });

                ui.add_space(15.0);

                if ui.button("⬆ Export").clicked() {
                    let splats = splats.clone();

                    let fut = async move {
                        let file = rrfd::save_file("export.ply").await;

                        // Not sure where/how to show this error if any.
                        match file {
                            Err(e) => {
                                log::error!("Failed to save file: {e}");
                            }
                            Ok(file) => {
                                let data = splat_export::splat_to_ply(splats).await;

                                let data = match data {
                                    Ok(data) => data,
                                    Err(e) => {
                                        log::error!("Failed to serialize file: {e}");
                                        return;
                                    }
                                };

                                if let Err(e) = file.write(&data).await {
                                    log::error!("Failed to write file: {e}");
                                }
                            }
                        }
                    };

                    #[cfg(target_family = "wasm")]
                    async_std::task::spawn_local(fut);
                    #[cfg(not(target_family = "wasm"))]
                    async_std::task::spawn(fut);
                }
            }
        })
    }
}

impl ViewerPanel for ScenePanel {
    fn title(&self) -> String {
        "Scene".to_owned()
    }

    fn on_message(&mut self, message: ViewerMessage, _: &mut ViewerContext) {
        match message.clone() {
            ViewerMessage::PickFile => {
                self.last_message = None;
                self.paused = false;
                self.is_loading = false;
                self.is_training = false;
            }
            ViewerMessage::DoneLoading { training: _ } => {
                self.is_loading = false;
            }
            ViewerMessage::StartLoading {
                training,
                filename: _,
            } => {
                self.is_training = training;
                self.last_message = None;
                self.is_loading = true;
            }
            ViewerMessage::Splats { iter: _, splats: _ } => {
                if self.live_update {
                    self.dirty = true;
                    self.last_message = Some(message);
                }
            }
            ViewerMessage::Error(_) => {
                self.last_message = Some(message);
            }
            _ => {}
        }
    }

    fn ui(&mut self, ui: &mut egui::Ui, context: &mut ViewerContext) {
        // Empty scene, nothing to show.
        if !self.is_loading && context.dataset.train.views.is_empty() && self.last_message.is_none()
        {
            ui.heading("Load a ply file or dataset to get started.");
            ui.add_space(5.0);
            ui.label(
                r#"
Load a pretrained .ply file to view it

Or load a dataset to train on. These are zip files with:
    - a transform_train.json and images, like the synthetic NeRF dataset format.
    - COLMAP data, containing the `images` & `sparse` folder."#,
            );

            ui.add_space(10.0);

            #[cfg(target_family = "wasm")]
            ui.scope(|ui| {
                ui.visuals_mut().override_text_color = Some(Color32::YELLOW);
                ui.heading("Note: Running in browser is experimental");

                ui.label(
                    r#"
In browser training is about 2x lower than the native app. For bigger training
runs consider using the native app."#,
                );
            });

            return;
        }

        if self.last_cam_trans
            != glam::Affine3A::from_rotation_translation(
                context.camera.rotation,
                context.camera.position,
            )
        {
            self.dirty = true;
        }

        if let Some(message) = self.last_message.clone() {
            match message {
                ViewerMessage::Error(e) => {
                    ui.label("Error: ".to_owned() + &e.to_string());
                }
                ViewerMessage::Splats { iter: _, splats } => {
                    let mut size = ui.available_size();
                    let focal = context.camera.focal(glam::uvec2(1, 1));
                    let aspect_ratio = focal.y / focal.x;
                    if size.x / size.y > aspect_ratio {
                        size.x = size.y * aspect_ratio;
                    } else {
                        size.y = size.x / aspect_ratio;
                    }

                    let cur_time = Instant::now();

                    if let Some(last_draw) = self.last_draw {
                        let delta_time = cur_time - last_draw;
                        let size = glam::uvec2(size.x.round() as u32, size.y.round() as u32);
                        let rect = context.controls.handle_user_input(
                            ui,
                            size,
                            &mut context.camera,
                            delta_time,
                        );
                        self.draw_splats(
                            ui,
                            context,
                            rect,
                            &splats,
                            context.dataset.train.background,
                        );

                        self.show_splat_options(ui, context, &splats);
                    }
                    self.last_draw = Some(cur_time);
                }
                _ => {}
            }
        }
    }
}<|MERGE_RESOLUTION|>--- conflicted
+++ resolved
@@ -7,11 +7,7 @@
 use brush_render::gaussian_splats::Splats;
 use eframe::egui_wgpu::Renderer;
 use egui::{Color32, Rect};
-<<<<<<< HEAD
-
-=======
-use glam::{Affine3A, Vec2};
->>>>>>> 8a759fb4
+use glam::Affine3A;
 use tracing::trace_span;
 use web_time::Instant;
 
@@ -72,23 +68,10 @@
         // If this viewport is re-rendering.
         if ui.ctx().has_requested_repaint() && self.dirty {
             let _span = trace_span!("Render splats").entered();
-<<<<<<< HEAD
-            let splat_render_size = glam::uvec2(1024, 1024);
-            let (img, _) = splats.render(&context.camera, splat_render_size, background, true);
-
-            let mut encoder = self
-                .device
-                .create_command_encoder(&CommandEncoderDescriptor {
-                    label: Some("viewer encoder"),
-                });
-            self.backbuffer
-                .update_texture(img, &self.device, self.renderer.clone(), &mut encoder);
-            self.queue.submit([encoder.finish()]);
-=======
+            let size = glam::uvec2(1024, 1024);
             let (img, _) = splats.render(&context.camera, size, background, true);
             self.backbuffer.update_texture(img, self.renderer.clone());
             self.dirty = false;
->>>>>>> 8a759fb4
         }
 
         if let Some(id) = self.backbuffer.id() {
