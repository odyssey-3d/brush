use brush_dataset::splat_export;
use brush_ui::burn_texture::BurnTexture;
use egui::epaint::mutex::RwLock as EguiRwLock;

use std::sync::Arc;

use brush_render::gaussian_splats::Splats;
use eframe::egui_wgpu::Renderer;
use egui::{Color32, Rect};
use glam::Affine3A;
use tracing::trace_span;
use web_time::Instant;

use crate::{
    train_loop::TrainMessage,
    viewer::{ViewerContext, ViewerMessage},
    ViewerPanel,
};

pub(crate) struct ScenePanel {
    pub(crate) backbuffer: BurnTexture,
    pub(crate) last_draw: Option<Instant>,
    pub(crate) last_message: Option<ViewerMessage>,

    is_loading: bool,
    is_training: bool,
    live_update: bool,
    paused: bool,

    last_cam_trans: Affine3A,
    dirty: bool,

    queue: Arc<wgpu::Queue>,
    device: Arc<wgpu::Device>,
    renderer: Arc<EguiRwLock<Renderer>>,
}

impl ScenePanel {
    pub(crate) fn new(
        queue: Arc<wgpu::Queue>,
        device: Arc<wgpu::Device>,
        renderer: Arc<EguiRwLock<Renderer>>,
    ) -> Self {
        Self {
            backbuffer: BurnTexture::new(device.clone(), queue.clone()),
            last_draw: None,
            last_message: None,
            live_update: true,
            paused: false,
            dirty: true,
            last_cam_trans: Affine3A::IDENTITY,
            is_loading: false,
            is_training: false,
            queue,
            device,
            renderer,
        }
    }

    pub(crate) fn draw_splats(
        &mut self,
        ui: &mut egui::Ui,
        context: &mut ViewerContext,
        rect: Rect,
        splats: &Splats<brush_render::PrimaryBackend>,
    ) {
        // If this viewport is re-rendering.
        if ui.ctx().has_requested_repaint() && self.dirty {
            let _span = trace_span!("Render splats").entered();
<<<<<<< HEAD
            let size = glam::uvec2(1024, 1024);
            let (img, _) = splats.render(&context.camera, size, background, true);
=======
            let (img, _) = splats.render(&context.camera, size, true);
>>>>>>> 5d05d0c2
            self.backbuffer.update_texture(img, self.renderer.clone());
            self.dirty = false;
        }

        if let Some(id) = self.backbuffer.id() {
            ui.scope(|ui| {
                if context
                    .dataset
                    .train
                    .views
                    .first()
                    .map(|view| view.image.color().has_alpha())
                    .unwrap_or(false)
                {
                    // if training views have alpha, show a background checker.
                    brush_ui::draw_checkerboard(ui, rect);
                } else {
                    // If a scene is opaque, it assumes a black background.
                    ui.painter().rect_filled(rect, 0.0, Color32::BLACK);
                };

                ui.painter().image(
                    id,
                    rect,
                    Rect {
                        min: egui::pos2(0.0, 0.0),
                        max: egui::pos2(1.0, 1.0),
                    },
                    Color32::WHITE,
                );
            });
        }
    }

    fn show_splat_options(
        &mut self,
        ui: &mut egui::Ui,
        context: &mut ViewerContext,
        splats: &Splats<brush_render::PrimaryBackend>,
    ) -> egui::InnerResponse<()> {
        ui.horizontal(|ui| {
            if self.is_training {
                ui.add_space(15.0);

                let label = if self.paused {
                    "⏸ paused"
                } else {
                    "⏵ training"
                };

                if ui.selectable_label(!self.paused, label).clicked() {
                    self.paused = !self.paused;
                    context.send_train_message(TrainMessage::Paused(self.paused));
                }

                ui.add_space(15.0);

                ui.scope(|ui| {
                    ui.style_mut().visuals.selection.bg_fill = Color32::DARK_RED;
                    if ui
                        .selectable_label(self.live_update, "🔴 Live update splats")
                        .clicked()
                    {
                        self.live_update = !self.live_update;
                    }
                });

                ui.add_space(15.0);

                if ui.button("⬆ Export").clicked() {
                    let splats = splats.clone();

                    let fut = async move {
                        let file = rrfd::save_file("export.ply").await;

                        // Not sure where/how to show this error if any.
                        match file {
                            Err(e) => {
                                log::error!("Failed to save file: {e}");
                            }
                            Ok(file) => {
                                let data = splat_export::splat_to_ply(splats).await;

                                let data = match data {
                                    Ok(data) => data,
                                    Err(e) => {
                                        log::error!("Failed to serialize file: {e}");
                                        return;
                                    }
                                };

                                if let Err(e) = file.write(&data).await {
                                    log::error!("Failed to write file: {e}");
                                }
                            }
                        }
                    };

                    #[cfg(target_family = "wasm")]
                    async_std::task::spawn_local(fut);
                    #[cfg(not(target_family = "wasm"))]
                    async_std::task::spawn(fut);
                }
            }
        })
    }
}

impl ViewerPanel for ScenePanel {
    fn title(&self) -> String {
        "Scene".to_owned()
    }

    fn on_message(&mut self, message: ViewerMessage, _: &mut ViewerContext) {
        match message.clone() {
            ViewerMessage::PickFile => {
                self.last_message = None;
                self.paused = false;
                self.is_loading = false;
                self.is_training = false;
            }
            ViewerMessage::DoneLoading { training: _ } => {
                self.is_loading = false;
            }
            ViewerMessage::StartLoading {
                training,
                filename: _,
            } => {
                self.is_training = training;
                self.last_message = None;
                self.is_loading = true;
            }
            ViewerMessage::Splats { iter: _, splats: _ } => {
                if self.live_update {
                    self.dirty = true;
                    self.last_message = Some(message);
                }
            }
            ViewerMessage::Error(_) => {
                self.last_message = Some(message);
            }
            _ => {}
        }
    }

    fn ui(&mut self, ui: &mut egui::Ui, context: &mut ViewerContext) {
        // Empty scene, nothing to show.
        if !self.is_loading && context.dataset.train.views.is_empty() && self.last_message.is_none()
        {
            ui.heading("Load a ply file or dataset to get started.");
            ui.add_space(5.0);
            ui.label(
                r#"
Load a pretrained .ply file to view it

Or load a dataset to train on. These are zip files with:
    - a transform_train.json and images, like the synthetic NeRF dataset format.
    - COLMAP data, containing the `images` & `sparse` folder."#,
            );

            ui.add_space(10.0);

            #[cfg(target_family = "wasm")]
            ui.scope(|ui| {
                ui.visuals_mut().override_text_color = Some(Color32::YELLOW);
                ui.heading("Note: Running in browser is experimental");

                ui.label(
                    r#"
In browser training is about 2x lower than the native app. For bigger training
runs consider using the native app."#,
                );
            });

            return;
        }

        if self.last_cam_trans
            != glam::Affine3A::from_rotation_translation(
                context.camera.rotation,
                context.camera.position,
            )
        {
            self.dirty = true;
        }

        if let Some(message) = self.last_message.clone() {
            match message {
                ViewerMessage::Error(e) => {
                    ui.label("Error: ".to_owned() + &e.to_string());
                }
                ViewerMessage::Splats { iter: _, splats } => {
<<<<<<< HEAD
                    let mut size = ui.available_size();
                    let focal = context.camera.focal(glam::uvec2(1, 1));
                    let aspect_ratio = focal.y / focal.x;
                    if size.x / size.y > aspect_ratio {
                        size.x = size.y * aspect_ratio;
                    } else {
                        size.y = size.x / aspect_ratio;
                    }

                    let cur_time = Instant::now();

                    if let Some(last_draw) = self.last_draw {
                        let delta_time = cur_time - last_draw;
                        let size = glam::uvec2(size.x.round() as u32, size.y.round() as u32);
                        let rect = context.controls.handle_user_input(
                            ui,
                            size,
                            &mut context.camera,
                            delta_time,
                        );
                        self.draw_splats(
                            ui,
                            context,
                            rect,
                            &splats,
                            context.dataset.train.background,
                        );

                        self.show_splat_options(ui, context, &splats);
                    }
                    self.last_draw = Some(cur_time);
=======
                    self.draw_splats(ui, context, &splats);

                    ui.horizontal(|ui| {
                        if self.is_training {
                            ui.add_space(15.0);

                            let label = if self.paused {
                                "⏸ paused"
                            } else {
                                "⏵ training"
                            };

                            if ui.selectable_label(!self.paused, label).clicked() {
                                self.paused = !self.paused;
                                context.send_train_message(TrainMessage::Paused(self.paused));
                            }

                            ui.add_space(15.0);

                            ui.scope(|ui| {
                                ui.style_mut().visuals.selection.bg_fill = Color32::DARK_RED;
                                if ui
                                    .selectable_label(self.live_update, "🔴 Live update splats")
                                    .clicked()
                                {
                                    self.live_update = !self.live_update;
                                }
                            });

                            ui.add_space(15.0);

                            if ui.button("⬆ Export").clicked() {
                                let splats = splats.clone();

                                let fut = async move {
                                    let file = rrfd::save_file("export.ply").await;

                                    // Not sure where/how to show this error if any.
                                    match file {
                                        Err(e) => {
                                            log::error!("Failed to save file: {e}");
                                        }
                                        Ok(file) => {
                                            let data = splat_export::splat_to_ply(*splats).await;

                                            let data = match data {
                                                Ok(data) => data,
                                                Err(e) => {
                                                    log::error!("Failed to serialize file: {e}");
                                                    return;
                                                }
                                            };

                                            if let Err(e) = file.write(&data).await {
                                                log::error!("Failed to write file: {e}");
                                            }
                                        }
                                    }
                                };

                                #[cfg(target_family = "wasm")]
                                async_std::task::spawn_local(fut);
                                #[cfg(not(target_family = "wasm"))]
                                async_std::task::spawn(fut);
                            }
                        }
                    });
>>>>>>> 5d05d0c2
                }
                _ => {}
            }
        }
    }
}<|MERGE_RESOLUTION|>--- conflicted
+++ resolved
@@ -67,12 +67,8 @@
         // If this viewport is re-rendering.
         if ui.ctx().has_requested_repaint() && self.dirty {
             let _span = trace_span!("Render splats").entered();
-<<<<<<< HEAD
             let size = glam::uvec2(1024, 1024);
-            let (img, _) = splats.render(&context.camera, size, background, true);
-=======
             let (img, _) = splats.render(&context.camera, size, true);
->>>>>>> 5d05d0c2
             self.backbuffer.update_texture(img, self.renderer.clone());
             self.dirty = false;
         }
@@ -265,7 +261,6 @@
                     ui.label("Error: ".to_owned() + &e.to_string());
                 }
                 ViewerMessage::Splats { iter: _, splats } => {
-<<<<<<< HEAD
                     let mut size = ui.available_size();
                     let focal = context.camera.focal(glam::uvec2(1, 1));
                     let aspect_ratio = focal.y / focal.x;
@@ -286,86 +281,11 @@
                             &mut context.camera,
                             delta_time,
                         );
-                        self.draw_splats(
-                            ui,
-                            context,
-                            rect,
-                            &splats,
-                            context.dataset.train.background,
-                        );
+                        self.draw_splats(ui, context, rect, &splats);
 
                         self.show_splat_options(ui, context, &splats);
                     }
                     self.last_draw = Some(cur_time);
-=======
-                    self.draw_splats(ui, context, &splats);
-
-                    ui.horizontal(|ui| {
-                        if self.is_training {
-                            ui.add_space(15.0);
-
-                            let label = if self.paused {
-                                "⏸ paused"
-                            } else {
-                                "⏵ training"
-                            };
-
-                            if ui.selectable_label(!self.paused, label).clicked() {
-                                self.paused = !self.paused;
-                                context.send_train_message(TrainMessage::Paused(self.paused));
-                            }
-
-                            ui.add_space(15.0);
-
-                            ui.scope(|ui| {
-                                ui.style_mut().visuals.selection.bg_fill = Color32::DARK_RED;
-                                if ui
-                                    .selectable_label(self.live_update, "🔴 Live update splats")
-                                    .clicked()
-                                {
-                                    self.live_update = !self.live_update;
-                                }
-                            });
-
-                            ui.add_space(15.0);
-
-                            if ui.button("⬆ Export").clicked() {
-                                let splats = splats.clone();
-
-                                let fut = async move {
-                                    let file = rrfd::save_file("export.ply").await;
-
-                                    // Not sure where/how to show this error if any.
-                                    match file {
-                                        Err(e) => {
-                                            log::error!("Failed to save file: {e}");
-                                        }
-                                        Ok(file) => {
-                                            let data = splat_export::splat_to_ply(*splats).await;
-
-                                            let data = match data {
-                                                Ok(data) => data,
-                                                Err(e) => {
-                                                    log::error!("Failed to serialize file: {e}");
-                                                    return;
-                                                }
-                                            };
-
-                                            if let Err(e) = file.write(&data).await {
-                                                log::error!("Failed to write file: {e}");
-                                            }
-                                        }
-                                    }
-                                };
-
-                                #[cfg(target_family = "wasm")]
-                                async_std::task::spawn_local(fut);
-                                #[cfg(not(target_family = "wasm"))]
-                                async_std::task::spawn(fut);
-                            }
-                        }
-                    });
->>>>>>> 5d05d0c2
                 }
                 _ => {}
             }
