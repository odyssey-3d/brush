--- conflicted
+++ resolved
@@ -219,12 +219,8 @@
             camera: Camera::new(
                 -Vec3::Z * 5.0,
                 Quat::IDENTITY,
-<<<<<<< HEAD
-                glam::vec2(0.866, 0.5),
-=======
+                0.866,
                 0.5,
-                0.5,
->>>>>>> 8a759fb4
                 glam::vec2(0.5, 0.5),
             ),
             controls: CameraController::new(),
