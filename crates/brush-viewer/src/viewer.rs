--- conflicted
+++ resolved
@@ -24,13 +24,8 @@
 use web_time::Instant;
 
 use crate::{
-<<<<<<< HEAD
     camera_controller::CameraController,
-    panels::{build_panel, panel_title, PanelTypes, ScenePanel, StatsPanel},
-=======
-    orbit_controls::OrbitControls,
-    panels::{DatasetPanel, LoadDataPanel, PresetsPanel, ScenePanel, StatsPanel, TracingPanel},
->>>>>>> 5d05d0c2
+    panels::{build_panel, panel_title, PanelTypes, ScenePanel, StatsPanel, TracingPanel},
     train_loop::{self, TrainMessage},
     PaneType, ViewerTree,
 };
@@ -404,24 +399,16 @@
         #[allow(unused_mut)]
         let dummy = tiles.insert_pane(build_panel(&PanelTypes::Dummy, device.clone()));
         let view = tiles.insert_pane(build_panel(&PanelTypes::ViewOptions, device.clone()));
-        let sides = vec![
+        let mut sides = vec![
             view,
-            tiles.insert_pane(Box::new(StatsPanel::new(device, state.adapter.clone()))),
+            tiles.insert_pane(Box::new(StatsPanel::new(device.clone(), state.adapter.clone()))),
             dummy,
         ];
 
-<<<<<<< HEAD
-=======
-        #[cfg(not(target_family = "wasm"))]
-        {
-            sides.push(tiles.insert_pane(Box::new(crate::panels::RerunPanel::new(device.clone()))));
-        }
-
         if cfg!(feature = "tracing") {
             sides.push(tiles.insert_pane(Box::new(TracingPanel::default())));
         }
-
->>>>>>> 5d05d0c2
+        
         let side_panel = tiles.insert_vertical_tile(sides);
 
         let scene_pane_id = tiles.insert_pane(Box::new(scene_pane));
